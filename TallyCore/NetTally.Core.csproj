﻿<Project Sdk="Microsoft.NET.Sdk" ToolsVersion="15.0">
  <PropertyGroup Label="Configuration">
    <RootNamespace>NetTally</RootNamespace>
    <GenerateAssemblyInfo>false</GenerateAssemblyInfo>
  </PropertyGroup>
  <PropertyGroup>
    <TargetFramework>netstandard1.3</TargetFramework>
  </PropertyGroup>
  <PropertyGroup Condition="'$(Configuration)|$(Platform)'=='Debug|AnyCPU'">
    <OutputType>library</OutputType>
  </PropertyGroup>
  <ItemGroup>
<<<<<<< HEAD
    <Compile Include="**\*.cs" />
    <EmbeddedResource Include="**\*.resx" />
=======
    <Reference Include="HtmlAgilityPack, Version=1.4.9.0, Culture=neutral, PublicKeyToken=bd319b19eaf3b43a, processorArchitecture=MSIL">
      <HintPath>..\packages\HtmlAgilityPack.1.4.9\lib\Net45\HtmlAgilityPack.dll</HintPath>
      <Private>True</Private>
    </Reference>
    <Reference Include="PresentationFramework" />
    <Reference Include="System" />
    <Reference Include="System.Core" />
    <Reference Include="System.Net.Http" />
    <Reference Include="System.Runtime.Serialization" />
    <Reference Include="System.Xml.Linq" />
    <Reference Include="System.Data.DataSetExtensions" />
    <Reference Include="Microsoft.CSharp" />
    <Reference Include="System.Data" />
    <Reference Include="System.Xml" />
  </ItemGroup>
  <ItemGroup>
    <Compile Include="Adapters\ForumAdapterFactory.cs" />
    <Compile Include="Adapters\IForumAdapter.cs" />
    <Compile Include="Adapters\NodeBBAdapter.cs" />
    <Compile Include="Adapters\phpBBAdapter.cs" />
    <Compile Include="Adapters\Utility\ExtendHtmlNode.cs" />
    <Compile Include="Adapters\Utility\ThreadInfo.cs" />
    <Compile Include="Filters\BaseFilter.cs" />
    <Compile Include="Filters\TaskFilter.cs" />
    <Compile Include="Filters\ThreadmarkFilter.cs" />
    <Compile Include="Adapters\Utility\ThreadRangeInfo.cs" />
    <Compile Include="Adapters\vBulletinAdapter3.cs" />
    <Compile Include="Adapters\vBulletinAdapter4.cs" />
    <Compile Include="Adapters\vBulletinAdapter5.cs" />
    <Compile Include="Adapters\XenForoAdapter.cs" />
    <Compile Include="Global\AdvancedOptions.cs" />
    <Compile Include="Global\ProductInfo.cs" />
    <Compile Include="Output\TallyOutput.cs" />
    <Compile Include="Output\Utility\SpoilerBBCode.cs" />
    <Compile Include="Output\Utility\VoteInfo.cs" />
    <Compile Include="Output\Utility\VoteNode.cs" />
    <Compile Include="Debugging\ErrorLog.cs" />
    <Compile Include="Quests\QuestCollectionWrapper.cs" />
    <Compile Include="Utility\DefaultClock.cs" />
    <Compile Include="Utility\IClock.cs" />
    <Compile Include="Utility\IListExtensions.cs" />
    <Compile Include="Utility\LinqExtensions.cs" />
    <Compile Include="Utility\ObservableCollectionExtension.cs" />
    <Compile Include="ViewModels\Utility\AsyncRelayCommand.cs" />
    <Compile Include="ViewModels\MainViewModel.cs" />
    <Compile Include="ViewModels\Utility\RelayCommand.cs" />
    <Compile Include="ViewModels\Utility\ExceptionEventArgs.cs" />
    <Compile Include="ViewModels\ViewModelBase.cs" />
    <Compile Include="ViewModels\ViewModelLocator.cs" />
    <Compile Include="VoteCounting\RankVoteCounting\BaldwinRankVoteCounter.cs" />
    <Compile Include="VoteCounting\RankVoteCounting\BaseRankVoteCounter.cs" />
    <Compile Include="VoteCounting\RankVoteCounting\BordaFractionRankVoteCounter.cs" />
    <Compile Include="VoteCounting\RankVoteCounting\BordaNormalizedRankVoteCounter.cs" />
    <Compile Include="VoteCounting\RankVoteCounting\BordaRankVoteCounter.cs" />
    <Compile Include="VoteCounting\RankVoteCounting\CoombsRankVoteCounter.cs" />
    <Compile Include="VoteCounting\IBaseVoteCounter.cs" />
    <Compile Include="VoteCounting\RankVoteCounting\DistanceRankVoteCounter.cs" />
    <Compile Include="VoteCounting\RankVoteCounting\DistanceU0RankVoteCounter.cs" />
    <Compile Include="VoteCounting\RankVoteCounting\InstantRunoffRankVoteCounter.cs" />
    <Compile Include="VoteCounting\RankVoteCounting\LegacyCoombsRankVoteCounter.cs" />
    <Compile Include="VoteCounting\RankVoteCounting\PairwiseRankVoteCounter.cs" />
    <Compile Include="VoteCounting\RankVoteCounting\RIRVRankVoteCounter.cs" />
    <Compile Include="VoteCounting\RankVoteCounting\SchulzeRankVoteCounter.cs" />
    <Compile Include="VoteCounting\RankVoteCounting\Utility\GroupRankVotes.cs" />
    <Compile Include="VoteCounting\RankVoteCounting\Utility\RankScoring.cs" />
    <Compile Include="VoteCounting\RankVoteCounting\WilsonRankVoteCounter.cs" />
    <Compile Include="VoteCounting\VoteCounterLocator.cs" />
    <Compile Include="Votes\Utility\UndoAction.cs" />
    <Compile Include="Votes\Utility\VoteCounterSingleton.cs" />
    <Compile Include="Votes\Objects\VoteLineSequence.cs" />
    <Compile Include="Web\Utility\CheckForNewRelease.cs" />
    <Compile Include="Web\Cache\CachedPage.cs" />
    <Compile Include="Web\Cache\WebCache.cs" />
    <Compile Include="Web\Utility\ForumCookies.cs" />
    <Compile Include="Web\IPageProvider.cs" />
    <Compile Include="Quests\IQuest.cs" />
    <Compile Include="Output\ITextResultsProvider.cs" />
    <Compile Include="Votes\IVoteCounter.cs" />
    <Compile Include="Web\Utility\MessageEventArgs.cs" />
    <Compile Include="Properties\AssemblyInfo.cs" />
    <Compile Include="Quests\Quest.cs" />
    <Compile Include="Quests\QuestCollection.cs" />
    <Compile Include="Votes\RankVotes.cs" />
    <Compile Include="Tally.cs" />
    <Compile Include="Global\Enumerations.cs" />
    <Compile Include="Utility\StringUtility.cs" />
    <Compile Include="Votes\PostComponents.cs" />
    <Compile Include="Adapters\Utility\PostText.cs" />
    <Compile Include="Debugging\RegionProfiler.cs" />
    <Compile Include="Utility\Misc.cs" />
    <Compile Include="Votes\Objects\Vote.cs" />
    <Compile Include="Votes\Objects\VoteLine.cs" />
    <Compile Include="Votes\VoteString.cs" />
    <Compile Include="Votes\VoteConstructor.cs" />
    <Compile Include="Votes\VoteCounter.cs" />
    <Compile Include="Web\Utility\PageProviderBase.cs" />
    <Compile Include="Web\WebPageProvider.cs" />
    <Compile Include="Web\WebPageProvider2.cs" />
    <Compile Include="Web\WepPageProvider3.cs" />
>>>>>>> 1a8c7121
  </ItemGroup>
  <ItemGroup>
    <PackageReference Include="HtmlAgilityPack.NetCore" Version="1.5.0.1" />
    <PackageReference Include="NETStandard.Library" Version="1.6.1" />
    <PackageReference Include="Nito.AsyncEx.Coordination" Version="1.0.2" />
    <PackageReference Include="System.ValueTuple" Version="4.3.0" />
  </ItemGroup>
</Project><|MERGE_RESOLUTION|>--- conflicted
+++ resolved
@@ -1,124 +1,23 @@
-﻿<Project Sdk="Microsoft.NET.Sdk" ToolsVersion="15.0">
-  <PropertyGroup Label="Configuration">
-    <RootNamespace>NetTally</RootNamespace>
-    <GenerateAssemblyInfo>false</GenerateAssemblyInfo>
-  </PropertyGroup>
-  <PropertyGroup>
-    <TargetFramework>netstandard1.3</TargetFramework>
-  </PropertyGroup>
-  <PropertyGroup Condition="'$(Configuration)|$(Platform)'=='Debug|AnyCPU'">
-    <OutputType>library</OutputType>
-  </PropertyGroup>
-  <ItemGroup>
-<<<<<<< HEAD
-    <Compile Include="**\*.cs" />
-    <EmbeddedResource Include="**\*.resx" />
-=======
-    <Reference Include="HtmlAgilityPack, Version=1.4.9.0, Culture=neutral, PublicKeyToken=bd319b19eaf3b43a, processorArchitecture=MSIL">
-      <HintPath>..\packages\HtmlAgilityPack.1.4.9\lib\Net45\HtmlAgilityPack.dll</HintPath>
-      <Private>True</Private>
-    </Reference>
-    <Reference Include="PresentationFramework" />
-    <Reference Include="System" />
-    <Reference Include="System.Core" />
-    <Reference Include="System.Net.Http" />
-    <Reference Include="System.Runtime.Serialization" />
-    <Reference Include="System.Xml.Linq" />
-    <Reference Include="System.Data.DataSetExtensions" />
-    <Reference Include="Microsoft.CSharp" />
-    <Reference Include="System.Data" />
-    <Reference Include="System.Xml" />
-  </ItemGroup>
-  <ItemGroup>
-    <Compile Include="Adapters\ForumAdapterFactory.cs" />
-    <Compile Include="Adapters\IForumAdapter.cs" />
-    <Compile Include="Adapters\NodeBBAdapter.cs" />
-    <Compile Include="Adapters\phpBBAdapter.cs" />
-    <Compile Include="Adapters\Utility\ExtendHtmlNode.cs" />
-    <Compile Include="Adapters\Utility\ThreadInfo.cs" />
-    <Compile Include="Filters\BaseFilter.cs" />
-    <Compile Include="Filters\TaskFilter.cs" />
-    <Compile Include="Filters\ThreadmarkFilter.cs" />
-    <Compile Include="Adapters\Utility\ThreadRangeInfo.cs" />
-    <Compile Include="Adapters\vBulletinAdapter3.cs" />
-    <Compile Include="Adapters\vBulletinAdapter4.cs" />
-    <Compile Include="Adapters\vBulletinAdapter5.cs" />
-    <Compile Include="Adapters\XenForoAdapter.cs" />
-    <Compile Include="Global\AdvancedOptions.cs" />
-    <Compile Include="Global\ProductInfo.cs" />
-    <Compile Include="Output\TallyOutput.cs" />
-    <Compile Include="Output\Utility\SpoilerBBCode.cs" />
-    <Compile Include="Output\Utility\VoteInfo.cs" />
-    <Compile Include="Output\Utility\VoteNode.cs" />
-    <Compile Include="Debugging\ErrorLog.cs" />
-    <Compile Include="Quests\QuestCollectionWrapper.cs" />
-    <Compile Include="Utility\DefaultClock.cs" />
-    <Compile Include="Utility\IClock.cs" />
-    <Compile Include="Utility\IListExtensions.cs" />
-    <Compile Include="Utility\LinqExtensions.cs" />
-    <Compile Include="Utility\ObservableCollectionExtension.cs" />
-    <Compile Include="ViewModels\Utility\AsyncRelayCommand.cs" />
-    <Compile Include="ViewModels\MainViewModel.cs" />
-    <Compile Include="ViewModels\Utility\RelayCommand.cs" />
-    <Compile Include="ViewModels\Utility\ExceptionEventArgs.cs" />
-    <Compile Include="ViewModels\ViewModelBase.cs" />
-    <Compile Include="ViewModels\ViewModelLocator.cs" />
-    <Compile Include="VoteCounting\RankVoteCounting\BaldwinRankVoteCounter.cs" />
-    <Compile Include="VoteCounting\RankVoteCounting\BaseRankVoteCounter.cs" />
-    <Compile Include="VoteCounting\RankVoteCounting\BordaFractionRankVoteCounter.cs" />
-    <Compile Include="VoteCounting\RankVoteCounting\BordaNormalizedRankVoteCounter.cs" />
-    <Compile Include="VoteCounting\RankVoteCounting\BordaRankVoteCounter.cs" />
-    <Compile Include="VoteCounting\RankVoteCounting\CoombsRankVoteCounter.cs" />
-    <Compile Include="VoteCounting\IBaseVoteCounter.cs" />
-    <Compile Include="VoteCounting\RankVoteCounting\DistanceRankVoteCounter.cs" />
-    <Compile Include="VoteCounting\RankVoteCounting\DistanceU0RankVoteCounter.cs" />
-    <Compile Include="VoteCounting\RankVoteCounting\InstantRunoffRankVoteCounter.cs" />
-    <Compile Include="VoteCounting\RankVoteCounting\LegacyCoombsRankVoteCounter.cs" />
-    <Compile Include="VoteCounting\RankVoteCounting\PairwiseRankVoteCounter.cs" />
-    <Compile Include="VoteCounting\RankVoteCounting\RIRVRankVoteCounter.cs" />
-    <Compile Include="VoteCounting\RankVoteCounting\SchulzeRankVoteCounter.cs" />
-    <Compile Include="VoteCounting\RankVoteCounting\Utility\GroupRankVotes.cs" />
-    <Compile Include="VoteCounting\RankVoteCounting\Utility\RankScoring.cs" />
-    <Compile Include="VoteCounting\RankVoteCounting\WilsonRankVoteCounter.cs" />
-    <Compile Include="VoteCounting\VoteCounterLocator.cs" />
-    <Compile Include="Votes\Utility\UndoAction.cs" />
-    <Compile Include="Votes\Utility\VoteCounterSingleton.cs" />
-    <Compile Include="Votes\Objects\VoteLineSequence.cs" />
-    <Compile Include="Web\Utility\CheckForNewRelease.cs" />
-    <Compile Include="Web\Cache\CachedPage.cs" />
-    <Compile Include="Web\Cache\WebCache.cs" />
-    <Compile Include="Web\Utility\ForumCookies.cs" />
-    <Compile Include="Web\IPageProvider.cs" />
-    <Compile Include="Quests\IQuest.cs" />
-    <Compile Include="Output\ITextResultsProvider.cs" />
-    <Compile Include="Votes\IVoteCounter.cs" />
-    <Compile Include="Web\Utility\MessageEventArgs.cs" />
-    <Compile Include="Properties\AssemblyInfo.cs" />
-    <Compile Include="Quests\Quest.cs" />
-    <Compile Include="Quests\QuestCollection.cs" />
-    <Compile Include="Votes\RankVotes.cs" />
-    <Compile Include="Tally.cs" />
-    <Compile Include="Global\Enumerations.cs" />
-    <Compile Include="Utility\StringUtility.cs" />
-    <Compile Include="Votes\PostComponents.cs" />
-    <Compile Include="Adapters\Utility\PostText.cs" />
-    <Compile Include="Debugging\RegionProfiler.cs" />
-    <Compile Include="Utility\Misc.cs" />
-    <Compile Include="Votes\Objects\Vote.cs" />
-    <Compile Include="Votes\Objects\VoteLine.cs" />
-    <Compile Include="Votes\VoteString.cs" />
-    <Compile Include="Votes\VoteConstructor.cs" />
-    <Compile Include="Votes\VoteCounter.cs" />
-    <Compile Include="Web\Utility\PageProviderBase.cs" />
-    <Compile Include="Web\WebPageProvider.cs" />
-    <Compile Include="Web\WebPageProvider2.cs" />
-    <Compile Include="Web\WepPageProvider3.cs" />
->>>>>>> 1a8c7121
-  </ItemGroup>
-  <ItemGroup>
-    <PackageReference Include="HtmlAgilityPack.NetCore" Version="1.5.0.1" />
-    <PackageReference Include="NETStandard.Library" Version="1.6.1" />
-    <PackageReference Include="Nito.AsyncEx.Coordination" Version="1.0.2" />
-    <PackageReference Include="System.ValueTuple" Version="4.3.0" />
-  </ItemGroup>
+﻿<Project Sdk="Microsoft.NET.Sdk" ToolsVersion="15.0">
+  <PropertyGroup Label="Configuration">
+    <RootNamespace>NetTally</RootNamespace>
+    <GenerateAssemblyInfo>false</GenerateAssemblyInfo>
+  </PropertyGroup>
+  <PropertyGroup>
+    <TargetFramework>netstandard1.3</TargetFramework>
+  </PropertyGroup>
+  <PropertyGroup Condition="'$(Configuration)|$(Platform)'=='Debug|AnyCPU'">
+    <OutputType>library</OutputType>
+  </PropertyGroup>
+  <ItemGroup>
+    <Compile Include="**\*.cs" />
+    <EmbeddedResource Include="**\*.resx" />
+    <Compile Include="Utility\IListExtensions.cs" />
+  </ItemGroup>
+  <ItemGroup>
+    <PackageReference Include="HtmlAgilityPack.NetCore" Version="1.5.0.1" />
+    <PackageReference Include="NETStandard.Library" Version="1.6.1" />
+    <PackageReference Include="Nito.AsyncEx.Coordination" Version="1.0.2" />
+    <PackageReference Include="System.ValueTuple" Version="4.3.0" />
+  </ItemGroup>
 </Project>
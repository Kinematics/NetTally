﻿using System;
using System.Collections.Generic;
using System.Linq;
using System.Text.RegularExpressions;
using System.Threading.Tasks;

namespace NetTally
{
    /// <summary>
    /// Class to hold an immutable rendition of a given post, including all of its
    /// vote-specific lines, for later comparison and re-use.
    /// </summary>
    public class PostComponents : IComparable, IComparer<PostComponents>
    {
        public string Author { get; }
        public string ID { get; }
        public string Text { get; }
        public int IDValue { get; }
        public List<PostLine> PostLines { get; }
        public List<PostLine> VoteLines { get; }
        //public List<string> VoteStrings { get; }

        // Indicate whether this post contains a vote of any sort.
        public bool IsVote => VoteLines != null && VoteLines.Count > 0;

        // Regex to extract out all individual lines from a post's text.
        readonly Regex allLinesRegex = new Regex(@"^.+$", RegexOptions.Multiline);
        // A post with ##### at the start of one of the lines is a posting of tally results.  Don't read it.
        readonly Regex tallyRegex = new Regex(@"^#####");
        // A valid vote line must start with [x] or -[x] (with any number of dashes).  It must be at the start of the line.
<<<<<<< HEAD
        readonly Regex voteLineRegex = new Regex(@"^[-\s]*\[\s*[xX+✓✔1-9]\s*\]");
        // Nomination-style votes.  @username, one per line.
        readonly Regex nominationLineRegex = new Regex(@"^\[url=""[^""]+?/members/\d+/""](?<username>@[^[]+)\[/url\]");

=======
        readonly Regex voteLineRegex = new Regex(@"^-*\s*\[\s*[xX+✓✔1-9]\s*\]");
        // Nomination-style votes.  @username, one per line.
        readonly Regex nominationLineRegex = new Regex(@"^\[url=""[^""]+?/members/\d+/""](?<username>@[^[]+)\[/url\]\s*$");
>>>>>>> 2a156830

        /// <summary>
        /// Constructor
        /// </summary>
        /// <param name="author">The author of the post.</param>
        /// <param name="id">The ID (string) of the post.</param>
        /// <param name="text">The raw text contents of the post.</param>
        public PostComponents(string author, string id, string text)
        {
            Author = author;
            ID = id;
            Text = text;

            int idnum;
            if (int.TryParse(id, out idnum))
                IDValue = idnum;
            else
                IDValue = 0;

            PostLines = GetPostLines(text);

<<<<<<< HEAD
            if (IsTallyPost())
                return;

            VoteLines = GetVoteLines();
=======
            var lines = Utility.Text.GetStringLines(text);
            var voteLines = lines.Where(a => voteLineRegex.Match(VoteString.CleanVote(a)).Success);

            if (voteLines.Any())
            {
                VoteStrings = voteLines.ToList();
            }
            else if (lines.All(a => nominationLineRegex.Match(a).Success))
            {
                VoteStrings = lines.Select(a => "[X] " + a.Trim()).ToList();
            }
>>>>>>> 2a156830
        }

        /// <summary>
        /// Convert the provided match results into a list of post lines for ease of use.
        /// </summary>
        /// <param name="matches">A collection of regex matches.</param>
        /// <returns>Returns the list of post lines contained by the regex matches.</returns>
        public List<PostLine> GetPostLines(string text)
        {
            // Pull all individual lines
            MatchCollection matches = allLinesRegex.Matches(text);

            // Keep only non-whitespace lines (saved as a PostLine)
            var lines = from Match m in matches
                        let line = m.Value.Trim()
                        where line != string.Empty
                        select new PostLine(line);

            return lines.ToList();
        }

        /// <summary>
<<<<<<< HEAD
        /// Get all the vote lines out of the post lines in the post.
        /// Nomination-style lines are selected if all post lines validate as nomination lines.
        /// </summary>
        /// <returns>Returns a list of all the PostLines in the post that are
        /// valid vote lines.</returns>
        public List<PostLine> GetVoteLines()
        {
            var lines = from l in PostLines
                        where voteLineRegex.Match(l.Clean).Success
                        select l;

            if (!lines.Any())
            {
                if (PostLines.All(l => nominationLineRegex.Match(l.Clean).Success))
                {
                    lines = from l in PostLines
                            select new PostLine("[X] " + l.Original);
                }
            }

            return lines.ToList();
        }

        /// <summary>
        /// Determine if the provided post text is someone posting the results of a tally.
        /// </summary>
        /// <returns>Returns true if the post contains tally results.</returns>
        public bool IsTallyPost()
        {
            // A tally post is marked by the string "#####" at the start of a line.
            // If the clean view of any of the post's lines matches the regex, it's a tally post.
            return PostLines.Any(p => tallyRegex.Match(p.Clean).Success);
        }
        
        /// <summary>
=======
>>>>>>> 2a156830
        /// IComparer function.
        /// </summary>
        /// <param name="x">The first object being compared.</param>
        /// <param name="y">The second object being compared.</param>
        /// <returns>Returns a negative value if x is 'before' y, 0 if they're equal, and
        /// a positive value if x is 'after' y.</returns>
        public int Compare(PostComponents x, PostComponents y)
        {
            if (x == null && y == null)
                return 0;
            if (x == null)
                return -1;
            if (y == null)
                return 1;

            if (x.IDValue == 0 || y.IDValue == 0)
                return string.Compare(x.ID, y.ID);

            return x.IDValue - y.IDValue;
        }

        /// <summary>
        /// IComparable function.
        /// </summary>
        /// <param name="obj"></param>
        /// <returns>Returns a negative value if this is 'before' y, 0 if they're equal, and
        /// a positive value if this is 'after' y.</returns>
        public int CompareTo(object obj)
        {
            return Compare(this, obj as PostComponents);
        }
    }
}
<|MERGE_RESOLUTION|>--- conflicted
+++ resolved
@@ -1,172 +1,116 @@
-﻿using System;
-using System.Collections.Generic;
-using System.Linq;
-using System.Text.RegularExpressions;
-using System.Threading.Tasks;
-
-namespace NetTally
-{
-    /// <summary>
-    /// Class to hold an immutable rendition of a given post, including all of its
-    /// vote-specific lines, for later comparison and re-use.
-    /// </summary>
-    public class PostComponents : IComparable, IComparer<PostComponents>
-    {
-        public string Author { get; }
-        public string ID { get; }
-        public string Text { get; }
-        public int IDValue { get; }
-        public List<PostLine> PostLines { get; }
-        public List<PostLine> VoteLines { get; }
-        //public List<string> VoteStrings { get; }
-
-        // Indicate whether this post contains a vote of any sort.
-        public bool IsVote => VoteLines != null && VoteLines.Count > 0;
-
-        // Regex to extract out all individual lines from a post's text.
-        readonly Regex allLinesRegex = new Regex(@"^.+$", RegexOptions.Multiline);
-        // A post with ##### at the start of one of the lines is a posting of tally results.  Don't read it.
-        readonly Regex tallyRegex = new Regex(@"^#####");
-        // A valid vote line must start with [x] or -[x] (with any number of dashes).  It must be at the start of the line.
-<<<<<<< HEAD
-        readonly Regex voteLineRegex = new Regex(@"^[-\s]*\[\s*[xX+✓✔1-9]\s*\]");
-        // Nomination-style votes.  @username, one per line.
-        readonly Regex nominationLineRegex = new Regex(@"^\[url=""[^""]+?/members/\d+/""](?<username>@[^[]+)\[/url\]");
-
-=======
-        readonly Regex voteLineRegex = new Regex(@"^-*\s*\[\s*[xX+✓✔1-9]\s*\]");
-        // Nomination-style votes.  @username, one per line.
-        readonly Regex nominationLineRegex = new Regex(@"^\[url=""[^""]+?/members/\d+/""](?<username>@[^[]+)\[/url\]\s*$");
->>>>>>> 2a156830
-
-        /// <summary>
-        /// Constructor
-        /// </summary>
-        /// <param name="author">The author of the post.</param>
-        /// <param name="id">The ID (string) of the post.</param>
-        /// <param name="text">The raw text contents of the post.</param>
-        public PostComponents(string author, string id, string text)
-        {
-            Author = author;
-            ID = id;
-            Text = text;
-
-            int idnum;
-            if (int.TryParse(id, out idnum))
-                IDValue = idnum;
-            else
-                IDValue = 0;
-
-            PostLines = GetPostLines(text);
-
-<<<<<<< HEAD
-            if (IsTallyPost())
-                return;
-
-            VoteLines = GetVoteLines();
-=======
-            var lines = Utility.Text.GetStringLines(text);
-            var voteLines = lines.Where(a => voteLineRegex.Match(VoteString.CleanVote(a)).Success);
-
-            if (voteLines.Any())
-            {
-                VoteStrings = voteLines.ToList();
-            }
-            else if (lines.All(a => nominationLineRegex.Match(a).Success))
-            {
-                VoteStrings = lines.Select(a => "[X] " + a.Trim()).ToList();
-            }
->>>>>>> 2a156830
-        }
-
-        /// <summary>
-        /// Convert the provided match results into a list of post lines for ease of use.
-        /// </summary>
-        /// <param name="matches">A collection of regex matches.</param>
-        /// <returns>Returns the list of post lines contained by the regex matches.</returns>
-        public List<PostLine> GetPostLines(string text)
-        {
-            // Pull all individual lines
-            MatchCollection matches = allLinesRegex.Matches(text);
-
-            // Keep only non-whitespace lines (saved as a PostLine)
-            var lines = from Match m in matches
-                        let line = m.Value.Trim()
-                        where line != string.Empty
-                        select new PostLine(line);
-
-            return lines.ToList();
-        }
-
-        /// <summary>
-<<<<<<< HEAD
-        /// Get all the vote lines out of the post lines in the post.
-        /// Nomination-style lines are selected if all post lines validate as nomination lines.
-        /// </summary>
-        /// <returns>Returns a list of all the PostLines in the post that are
-        /// valid vote lines.</returns>
-        public List<PostLine> GetVoteLines()
-        {
-            var lines = from l in PostLines
-                        where voteLineRegex.Match(l.Clean).Success
-                        select l;
-
-            if (!lines.Any())
-            {
-                if (PostLines.All(l => nominationLineRegex.Match(l.Clean).Success))
-                {
-                    lines = from l in PostLines
-                            select new PostLine("[X] " + l.Original);
-                }
-            }
-
-            return lines.ToList();
-        }
-
-        /// <summary>
-        /// Determine if the provided post text is someone posting the results of a tally.
-        /// </summary>
-        /// <returns>Returns true if the post contains tally results.</returns>
-        public bool IsTallyPost()
-        {
-            // A tally post is marked by the string "#####" at the start of a line.
-            // If the clean view of any of the post's lines matches the regex, it's a tally post.
-            return PostLines.Any(p => tallyRegex.Match(p.Clean).Success);
-        }
-        
-        /// <summary>
-=======
->>>>>>> 2a156830
-        /// IComparer function.
-        /// </summary>
-        /// <param name="x">The first object being compared.</param>
-        /// <param name="y">The second object being compared.</param>
-        /// <returns>Returns a negative value if x is 'before' y, 0 if they're equal, and
-        /// a positive value if x is 'after' y.</returns>
-        public int Compare(PostComponents x, PostComponents y)
-        {
-            if (x == null && y == null)
-                return 0;
-            if (x == null)
-                return -1;
-            if (y == null)
-                return 1;
-
-            if (x.IDValue == 0 || y.IDValue == 0)
-                return string.Compare(x.ID, y.ID);
-
-            return x.IDValue - y.IDValue;
-        }
-
-        /// <summary>
-        /// IComparable function.
-        /// </summary>
-        /// <param name="obj"></param>
-        /// <returns>Returns a negative value if this is 'before' y, 0 if they're equal, and
-        /// a positive value if this is 'after' y.</returns>
-        public int CompareTo(object obj)
-        {
-            return Compare(this, obj as PostComponents);
-        }
-    }
-}
+﻿using System;
+using System.Collections.Generic;
+using System.Linq;
+using System.Text.RegularExpressions;
+using System.Threading.Tasks;
+
+namespace NetTally
+{
+    /// <summary>
+    /// Class to hold an immutable rendition of a given post, including all of its
+    /// vote-specific lines, for later comparison and re-use.
+    /// </summary>
+    public class PostComponents : IComparable, IComparer<PostComponents>
+    {
+        public string Author { get; }
+        public string ID { get; }
+        public string Text { get; }
+        public int IDValue { get; }
+        public List<PostLine> PostLines { get; }
+        public List<PostLine> VoteLines { get; }
+        //public List<string> VoteStrings { get; }
+
+        // Indicate whether this post contains a vote of any sort.
+        public bool IsVote => VoteLines != null && VoteLines.Count > 0;
+
+        // Regex to extract out all individual lines from a post's text.
+        readonly Regex allLinesRegex = new Regex(@"^.+$", RegexOptions.Multiline);
+        // A post with ##### at the start of one of the lines is a posting of tally results.  Don't read it.
+        readonly Regex tallyRegex = new Regex(@"^#####");
+        // A valid vote line must start with [x] or -[x] (with any number of dashes).  It must be at the start of the line.
+        readonly Regex voteLineRegex = new Regex(@"^[-\s]*\[\s*[xX+✓✔1-9]\s*\]");
+        // Nomination-style votes.  @username, one per line.
+        readonly Regex nominationLineRegex = new Regex(@"^\[url=""[^""]+?/members/\d+/""](?<username>@[^[]+)\[/url\]");
+
+
+        /// <summary>
+        /// Constructor
+        /// </summary>
+        /// <param name="author">The author of the post.</param>
+        /// <param name="id">The ID (string) of the post.</param>
+        /// <param name="text">The raw text contents of the post.</param>
+        public PostComponents(string author, string id, string text)
+        {
+            Author = author;
+            ID = id;
+            Text = text;
+
+            int idnum;
+            if (int.TryParse(id, out idnum))
+                IDValue = idnum;
+            else
+                IDValue = 0;
+
+            if (IsTallyPost(text))
+                return;
+
+            var lines = Utility.Text.GetStringLines(text);
+            var voteLines = lines.Where(a => voteLineRegex.Match(VoteString.CleanVote(a)).Success);
+
+            if (voteLines.Any())
+            {
+                VoteStrings = voteLines.ToList();
+            }
+            else if (lines.All(a => nominationLineRegex.Match(a).Success))
+            {
+                VoteStrings = lines.Select(a => "[X] " + a.Trim()).ToList();
+            }
+        }
+
+        /// <summary>
+        /// Determine if the provided post text is someone posting the results of a tally.
+        /// </summary>
+        /// <param name="postText">The text of the post to check.</param>
+        /// <returns>Returns true if the post contains tally results.</returns>
+        public bool IsTallyPost(string postText)
+        {
+            // If the post contains the string "#####" at the start of the line for part of its text,
+            // it's a tally post.
+            string cleanText = VoteString.CleanVote(postText);
+            return (tallyRegex.Matches(cleanText).Count > 0);
+        }
+        
+        /// <summary>
+        /// IComparer function.
+        /// </summary>
+        /// <param name="x">The first object being compared.</param>
+        /// <param name="y">The second object being compared.</param>
+        /// <returns>Returns a negative value if x is 'before' y, 0 if they're equal, and
+        /// a positive value if x is 'after' y.</returns>
+        public int Compare(PostComponents x, PostComponents y)
+        {
+            if (x == null && y == null)
+                return 0;
+            if (x == null)
+                return -1;
+            if (y == null)
+                return 1;
+
+            if (x.IDValue == 0 || y.IDValue == 0)
+                return string.Compare(x.ID, y.ID);
+
+            return x.IDValue - y.IDValue;
+        }
+
+        /// <summary>
+        /// IComparable function.
+        /// </summary>
+        /// <param name="obj"></param>
+        /// <returns>Returns a negative value if this is 'before' y, 0 if they're equal, and
+        /// a positive value if this is 'after' y.</returns>
+        public int CompareTo(object obj)
+        {
+            return Compare(this, obj as PostComponents);
+        }
+    }
+}
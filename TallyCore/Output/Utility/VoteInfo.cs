﻿using System;
using System.Collections.Generic;
using System.Linq;
using NetTally.Extensions;
using NetTally.Utility;
<<<<<<< HEAD
using NetTally.VoteCounting;
using NetTally.Votes;
=======
using NetTally.ViewModels;
>>>>>>> 1a8c7121

namespace NetTally.Output
{
    public static class VoteInfo
    {
        /// <summary>
        /// Get the URL for the post made by the specified voter.
        /// </summary>
        /// <param name="voter">The voter to look up.</param>
        /// <param name="voteType">The type of vote being checked.</param>
        /// <returns>Returns the permalink URL for the voter.  Returns an empty string if not found.</returns>
        public static string GetVoterUrl(string voter, VoteType voteType)
        {
            Dictionary<string, string> voters = VoteCounter.Instance.GetVotersCollection(voteType);

            string voteID;
            if (voters.TryGetValue(voter, out voteID))
                return VoteCounter.Instance.Quest.ForumAdapter.GetPermalinkForId(voteID);

            return string.Empty;
        }
        
        /// <summary>
        /// Property to get the total number of ranked voters in the tally.
        /// </summary>
        public static int RankedVoterCount => VoteCounter.Instance.GetVotersCollection(VoteType.Rank).Count;

        /// <summary>
        /// Property to get the total number of normal voters in the tally.
        /// </summary>
        public static int NormalVoterCount => VoteCounter.Instance.GetVotersCollection(VoteType.Vote).Count(voter => !voter.Key.IsPlanName());

        /// <summary>
        /// Calculate the number of non-plan voters in the provided vote object.
        /// </summary>
        /// <param name="vote">The vote containing a list of voters.</param>
        /// <returns>Returns how many of the voters in this vote were users (rather than plans).</returns>
        public static int CountVote(KeyValuePair<string, HashSet<string>> vote) => vote.Value?.Count(vc => VoteCounter.Instance.PlanNames.Contains(vc) == false) ?? 0;

        /// <summary>
        /// Get a list of voters, ordered alphabetically, except the first voter,
        /// who is the 'earliest' of the provided voters (ie: the first person to
        /// vote for this vote or plan).
        /// </summary>
        /// <param name="voters">A set of voters.</param>
        /// <returns>Returns an organized, sorted list.</returns>
        public static IEnumerable<string> GetOrderedVoterList(HashSet<string> voters)
        {
            if (voters == null || voters.Count == 0)
                return new List<string>();

            var voterList = new List<string> { GetFirstVoter(voters) };
            var otherVoters = voters.Except(voterList);

            var orderedVoters = voterList.Concat(otherVoters.OrderBy(v => v));
            return orderedVoters;
        }

        /// <summary>
        /// Determine which of the provided voters was the 'first'.  That is,
        /// the earliest voter with an actual vote, rather than a reference to
        /// a future vote.
        /// </summary>
        /// <param name="voters">A set of voters to check.</param>
        /// <returns>Returns which one of them is considered the first real poster.</returns>
        public static string GetFirstVoter(HashSet<string> voters)
        {
            var planVoters = voters.Where(v => VoteCounter.Instance.PlanNames.Contains(v));
            var votersCollection = VoteCounter.Instance.GetVotersCollection(VoteType.Vote);

            if (planVoters.Any())
            {
                return planVoters.MinObject(v => votersCollection[v]);
            }

            var nonFutureVoters = voters.Except(VoteCounter.Instance.FutureReferences.Select(p => p.Author));

            if (nonFutureVoters.Any())
            {
                return nonFutureVoters.MinObject(v => votersCollection[v]);
            }

            if (voters.Any())
            {
                return voters.MinObject(v => votersCollection[v]);
            }

            return null;
        }

        /// <summary>
        /// Group votes by task.
        /// </summary>
        /// <param name="allVotes">A list of all votes.</param>
        /// <returns>Returns all the votes, grouped by task (case-insensitive).</returns>
        public static IOrderedEnumerable<IGrouping<string, KeyValuePair<string, HashSet<string>>>> GroupVotesByTask(Dictionary<string, HashSet<string>> allVotes)
        {
<<<<<<< HEAD
            var grouped = allVotes.GroupBy(v => VoteString.GetVoteTask(v.Key.GetFirstLine()), StringComparer.OrdinalIgnoreCase).OrderBy(v => v.Key);
=======
            var grouped = allVotes.GroupBy(v => VoteString.GetVoteTask(StringUtility.GetFirstLine(v.Key)), StringComparer.OrdinalIgnoreCase).OrderBy(v => v.Key);
            if(VoteCounter.Instance.OrderedTaskList != null)
            {
>>>>>>> 1a8c7121

                grouped = grouped.OrderBy(v => VoteCounter.Instance.OrderedTaskList.IndexOf(v.Key));
            }
            
            return grouped;
        }

        /// <summary>
        /// Given a group of votes (grouped by task), create and return
        /// a list of VoteNodes that collapse together votes that are 
        /// sub-votes of each other.
        /// </summary>
        /// <param name="taskGroup">A set of votes with the same task value.</param>
        /// <returns>Returns a list of VoteNodes that collapse similar votes.</returns>
        public static IEnumerable<VoteNode> GetVoteNodes(IGrouping<string, KeyValuePair<string, HashSet<string>>> taskGroup)
        {
            var groupByFirstLine = taskGroup.GroupBy(v => v.Key.GetFirstLine(), Agnostic.StringComparer);

            List<VoteNode> nodeList = new List<VoteNode>();
            VoteNode parent;

            foreach (var voteGroup in groupByFirstLine)
            {
                parent = null;

                if (voteGroup.Count() == 1)
                {
                    string planname = VoteString.GetPlanName(voteGroup.Key);
                    if (planname != null && VoteCounter.Instance.HasPlan(planname))
                    {
                        var vote = voteGroup.First();
                        parent = new VoteNode(vote.Key, vote.Value);
                        nodeList.Add(parent);
                        continue;
                    }
                }

                foreach (var vote in voteGroup)
                {
                    var lines = vote.Key.GetStringLines();

                    if (parent == null)
                    {
                        var voters = lines.Count == 1 ? vote.Value : null;
                        parent = new VoteNode(lines[0], voters);
                    }

                    if (lines.Count == 1)
                    {
                        parent.AddVoters(vote.Value);
                    }
                    else if (lines.Count == 2 && !string.IsNullOrEmpty(VoteString.GetVotePrefix(lines[1])))
                    {
                        parent.AddChild(lines[1], vote.Value);
                    }
                    else
                    {
                        parent.AddChild(vote.Key, vote.Value);
                    }
                }

                if (parent != null)
                {
                    nodeList.Add(parent);
                }
            }

            return nodeList.OrderByDescending(v => v.VoterCount);
        }

    }
}
<|MERGE_RESOLUTION|>--- conflicted
+++ resolved
@@ -1,187 +1,179 @@
-﻿using System;
-using System.Collections.Generic;
-using System.Linq;
-using NetTally.Extensions;
-using NetTally.Utility;
-<<<<<<< HEAD
-using NetTally.VoteCounting;
-using NetTally.Votes;
-=======
-using NetTally.ViewModels;
->>>>>>> 1a8c7121
-
-namespace NetTally.Output
-{
-    public static class VoteInfo
-    {
-        /// <summary>
-        /// Get the URL for the post made by the specified voter.
-        /// </summary>
-        /// <param name="voter">The voter to look up.</param>
-        /// <param name="voteType">The type of vote being checked.</param>
-        /// <returns>Returns the permalink URL for the voter.  Returns an empty string if not found.</returns>
-        public static string GetVoterUrl(string voter, VoteType voteType)
-        {
-            Dictionary<string, string> voters = VoteCounter.Instance.GetVotersCollection(voteType);
-
-            string voteID;
-            if (voters.TryGetValue(voter, out voteID))
-                return VoteCounter.Instance.Quest.ForumAdapter.GetPermalinkForId(voteID);
-
-            return string.Empty;
-        }
-        
-        /// <summary>
-        /// Property to get the total number of ranked voters in the tally.
-        /// </summary>
-        public static int RankedVoterCount => VoteCounter.Instance.GetVotersCollection(VoteType.Rank).Count;
-
-        /// <summary>
-        /// Property to get the total number of normal voters in the tally.
-        /// </summary>
-        public static int NormalVoterCount => VoteCounter.Instance.GetVotersCollection(VoteType.Vote).Count(voter => !voter.Key.IsPlanName());
-
-        /// <summary>
-        /// Calculate the number of non-plan voters in the provided vote object.
-        /// </summary>
-        /// <param name="vote">The vote containing a list of voters.</param>
-        /// <returns>Returns how many of the voters in this vote were users (rather than plans).</returns>
-        public static int CountVote(KeyValuePair<string, HashSet<string>> vote) => vote.Value?.Count(vc => VoteCounter.Instance.PlanNames.Contains(vc) == false) ?? 0;
-
-        /// <summary>
-        /// Get a list of voters, ordered alphabetically, except the first voter,
-        /// who is the 'earliest' of the provided voters (ie: the first person to
-        /// vote for this vote or plan).
-        /// </summary>
-        /// <param name="voters">A set of voters.</param>
-        /// <returns>Returns an organized, sorted list.</returns>
-        public static IEnumerable<string> GetOrderedVoterList(HashSet<string> voters)
-        {
-            if (voters == null || voters.Count == 0)
-                return new List<string>();
-
-            var voterList = new List<string> { GetFirstVoter(voters) };
-            var otherVoters = voters.Except(voterList);
-
-            var orderedVoters = voterList.Concat(otherVoters.OrderBy(v => v));
-            return orderedVoters;
-        }
-
-        /// <summary>
-        /// Determine which of the provided voters was the 'first'.  That is,
-        /// the earliest voter with an actual vote, rather than a reference to
-        /// a future vote.
-        /// </summary>
-        /// <param name="voters">A set of voters to check.</param>
-        /// <returns>Returns which one of them is considered the first real poster.</returns>
-        public static string GetFirstVoter(HashSet<string> voters)
-        {
-            var planVoters = voters.Where(v => VoteCounter.Instance.PlanNames.Contains(v));
-            var votersCollection = VoteCounter.Instance.GetVotersCollection(VoteType.Vote);
-
-            if (planVoters.Any())
-            {
-                return planVoters.MinObject(v => votersCollection[v]);
-            }
-
-            var nonFutureVoters = voters.Except(VoteCounter.Instance.FutureReferences.Select(p => p.Author));
-
-            if (nonFutureVoters.Any())
-            {
-                return nonFutureVoters.MinObject(v => votersCollection[v]);
-            }
-
-            if (voters.Any())
-            {
-                return voters.MinObject(v => votersCollection[v]);
-            }
-
-            return null;
-        }
-
-        /// <summary>
-        /// Group votes by task.
-        /// </summary>
-        /// <param name="allVotes">A list of all votes.</param>
-        /// <returns>Returns all the votes, grouped by task (case-insensitive).</returns>
-        public static IOrderedEnumerable<IGrouping<string, KeyValuePair<string, HashSet<string>>>> GroupVotesByTask(Dictionary<string, HashSet<string>> allVotes)
-        {
-<<<<<<< HEAD
-            var grouped = allVotes.GroupBy(v => VoteString.GetVoteTask(v.Key.GetFirstLine()), StringComparer.OrdinalIgnoreCase).OrderBy(v => v.Key);
-=======
-            var grouped = allVotes.GroupBy(v => VoteString.GetVoteTask(StringUtility.GetFirstLine(v.Key)), StringComparer.OrdinalIgnoreCase).OrderBy(v => v.Key);
-            if(VoteCounter.Instance.OrderedTaskList != null)
-            {
->>>>>>> 1a8c7121
-
-                grouped = grouped.OrderBy(v => VoteCounter.Instance.OrderedTaskList.IndexOf(v.Key));
-            }
-            
-            return grouped;
-        }
-
-        /// <summary>
-        /// Given a group of votes (grouped by task), create and return
-        /// a list of VoteNodes that collapse together votes that are 
-        /// sub-votes of each other.
-        /// </summary>
-        /// <param name="taskGroup">A set of votes with the same task value.</param>
-        /// <returns>Returns a list of VoteNodes that collapse similar votes.</returns>
-        public static IEnumerable<VoteNode> GetVoteNodes(IGrouping<string, KeyValuePair<string, HashSet<string>>> taskGroup)
-        {
-            var groupByFirstLine = taskGroup.GroupBy(v => v.Key.GetFirstLine(), Agnostic.StringComparer);
-
-            List<VoteNode> nodeList = new List<VoteNode>();
-            VoteNode parent;
-
-            foreach (var voteGroup in groupByFirstLine)
-            {
-                parent = null;
-
-                if (voteGroup.Count() == 1)
-                {
-                    string planname = VoteString.GetPlanName(voteGroup.Key);
-                    if (planname != null && VoteCounter.Instance.HasPlan(planname))
-                    {
-                        var vote = voteGroup.First();
-                        parent = new VoteNode(vote.Key, vote.Value);
-                        nodeList.Add(parent);
-                        continue;
-                    }
-                }
-
-                foreach (var vote in voteGroup)
-                {
-                    var lines = vote.Key.GetStringLines();
-
-                    if (parent == null)
-                    {
-                        var voters = lines.Count == 1 ? vote.Value : null;
-                        parent = new VoteNode(lines[0], voters);
-                    }
-
-                    if (lines.Count == 1)
-                    {
-                        parent.AddVoters(vote.Value);
-                    }
-                    else if (lines.Count == 2 && !string.IsNullOrEmpty(VoteString.GetVotePrefix(lines[1])))
-                    {
-                        parent.AddChild(lines[1], vote.Value);
-                    }
-                    else
-                    {
-                        parent.AddChild(vote.Key, vote.Value);
-                    }
-                }
-
-                if (parent != null)
-                {
-                    nodeList.Add(parent);
-                }
-            }
-
-            return nodeList.OrderByDescending(v => v.VoterCount);
-        }
-
-    }
-}
+﻿using System;
+using System.Collections.Generic;
+using System.Linq;
+using NetTally.Extensions;
+using NetTally.Utility;
+using NetTally.VoteCounting;
+using NetTally.Votes;
+
+namespace NetTally.Output
+{
+    public static class VoteInfo
+    {
+        /// <summary>
+        /// Get the URL for the post made by the specified voter.
+        /// </summary>
+        /// <param name="voter">The voter to look up.</param>
+        /// <param name="voteType">The type of vote being checked.</param>
+        /// <returns>Returns the permalink URL for the voter.  Returns an empty string if not found.</returns>
+        public static string GetVoterUrl(string voter, VoteType voteType)
+        {
+            Dictionary<string, string> voters = VoteCounter.Instance.GetVotersCollection(voteType);
+
+            string voteID;
+            if (voters.TryGetValue(voter, out voteID))
+                return VoteCounter.Instance.Quest.ForumAdapter.GetPermalinkForId(voteID);
+
+            return string.Empty;
+        }
+        
+        /// <summary>
+        /// Property to get the total number of ranked voters in the tally.
+        /// </summary>
+        public static int RankedVoterCount => VoteCounter.Instance.GetVotersCollection(VoteType.Rank).Count;
+
+        /// <summary>
+        /// Property to get the total number of normal voters in the tally.
+        /// </summary>
+        public static int NormalVoterCount => VoteCounter.Instance.GetVotersCollection(VoteType.Vote).Count(voter => !voter.Key.IsPlanName());
+
+        /// <summary>
+        /// Calculate the number of non-plan voters in the provided vote object.
+        /// </summary>
+        /// <param name="vote">The vote containing a list of voters.</param>
+        /// <returns>Returns how many of the voters in this vote were users (rather than plans).</returns>
+        public static int CountVote(KeyValuePair<string, HashSet<string>> vote) => vote.Value?.Count(vc => VoteCounter.Instance.PlanNames.Contains(vc) == false) ?? 0;
+
+        /// <summary>
+        /// Get a list of voters, ordered alphabetically, except the first voter,
+        /// who is the 'earliest' of the provided voters (ie: the first person to
+        /// vote for this vote or plan).
+        /// </summary>
+        /// <param name="voters">A set of voters.</param>
+        /// <returns>Returns an organized, sorted list.</returns>
+        public static IEnumerable<string> GetOrderedVoterList(HashSet<string> voters)
+        {
+            if (voters == null || voters.Count == 0)
+                return new List<string>();
+
+            var voterList = new List<string> { GetFirstVoter(voters) };
+            var otherVoters = voters.Except(voterList);
+
+            var orderedVoters = voterList.Concat(otherVoters.OrderBy(v => v));
+            return orderedVoters;
+        }
+
+        /// <summary>
+        /// Determine which of the provided voters was the 'first'.  That is,
+        /// the earliest voter with an actual vote, rather than a reference to
+        /// a future vote.
+        /// </summary>
+        /// <param name="voters">A set of voters to check.</param>
+        /// <returns>Returns which one of them is considered the first real poster.</returns>
+        public static string GetFirstVoter(HashSet<string> voters)
+        {
+            var planVoters = voters.Where(v => VoteCounter.Instance.PlanNames.Contains(v));
+            var votersCollection = VoteCounter.Instance.GetVotersCollection(VoteType.Vote);
+
+            if (planVoters.Any())
+            {
+                return planVoters.MinObject(v => votersCollection[v]);
+            }
+
+            var nonFutureVoters = voters.Except(VoteCounter.Instance.FutureReferences.Select(p => p.Author));
+
+            if (nonFutureVoters.Any())
+            {
+                return nonFutureVoters.MinObject(v => votersCollection[v]);
+            }
+
+            if (voters.Any())
+            {
+                return voters.MinObject(v => votersCollection[v]);
+            }
+
+            return null;
+        }
+
+        /// <summary>
+        /// Group votes by task.
+        /// </summary>
+        /// <param name="allVotes">A list of all votes.</param>
+        /// <returns>Returns all the votes, grouped by task (case-insensitive).</returns>
+        public static IOrderedEnumerable<IGrouping<string, KeyValuePair<string, HashSet<string>>>> GroupVotesByTask(Dictionary<string, HashSet<string>> allVotes)
+        {
+            var grouped = allVotes.GroupBy(v => VoteString.GetVoteTask(v.Key.GetFirstLine()), StringComparer.OrdinalIgnoreCase).OrderBy(v => v.Key);
+            if(VoteCounter.Instance.OrderedTaskList != null)
+            {
+
+                grouped = grouped.OrderBy(v => VoteCounter.Instance.OrderedTaskList.IndexOf(v.Key));
+            }
+            
+            return grouped;
+        }
+
+        /// <summary>
+        /// Given a group of votes (grouped by task), create and return
+        /// a list of VoteNodes that collapse together votes that are 
+        /// sub-votes of each other.
+        /// </summary>
+        /// <param name="taskGroup">A set of votes with the same task value.</param>
+        /// <returns>Returns a list of VoteNodes that collapse similar votes.</returns>
+        public static IEnumerable<VoteNode> GetVoteNodes(IGrouping<string, KeyValuePair<string, HashSet<string>>> taskGroup)
+        {
+            var groupByFirstLine = taskGroup.GroupBy(v => v.Key.GetFirstLine(), Agnostic.StringComparer);
+
+            List<VoteNode> nodeList = new List<VoteNode>();
+            VoteNode parent;
+
+            foreach (var voteGroup in groupByFirstLine)
+            {
+                parent = null;
+
+                if (voteGroup.Count() == 1)
+                {
+                    string planname = VoteString.GetPlanName(voteGroup.Key);
+                    if (planname != null && VoteCounter.Instance.HasPlan(planname))
+                    {
+                        var vote = voteGroup.First();
+                        parent = new VoteNode(vote.Key, vote.Value);
+                        nodeList.Add(parent);
+                        continue;
+                    }
+                }
+
+                foreach (var vote in voteGroup)
+                {
+                    var lines = vote.Key.GetStringLines();
+
+                    if (parent == null)
+                    {
+                        var voters = lines.Count == 1 ? vote.Value : null;
+                        parent = new VoteNode(lines[0], voters);
+                    }
+
+                    if (lines.Count == 1)
+                    {
+                        parent.AddVoters(vote.Value);
+                    }
+                    else if (lines.Count == 2 && !string.IsNullOrEmpty(VoteString.GetVotePrefix(lines[1])))
+                    {
+                        parent.AddChild(lines[1], vote.Value);
+                    }
+                    else
+                    {
+                        parent.AddChild(vote.Key, vote.Value);
+                    }
+                }
+
+                if (parent != null)
+                {
+                    nodeList.Add(parent);
+                }
+            }
+
+            return nodeList.OrderByDescending(v => v.VoterCount);
+        }
+
+    }
+}